[package]
name = "falkordb"
version = "0.1.10"
edition = "2021"
description = "A FalkorDB Rust client"
homepage = "https://www.falkordb.com/"
readme = "README.md"
repository = "https://github.com/FalkorDB/falkordb-rs"
license = "MIT"
categories = ["database"]
keywords = ["database", "graph-database", "database-driver", "falkordb"]

[package.metadata.docs.rs]
all-features = true

[lib]

[dependencies]
parking_lot = { version = "0.12.3", default-features = false, features = ["deadlock_detection"] }
redis = { version = "0.28.2", default-features = false, features = ["sentinel"] }
regex = { version = "1.11.1", default-features = false, features = ["std", "perf", "unicode-bool", "unicode-perl"] }
<<<<<<< HEAD
strum = { version = "0.27.0", default-features = false, features = ["std", "derive"] }
thiserror = "2.0.6"
=======
strum = { version = "0.26.3", default-features = false, features = ["std", "derive"] }
thiserror = "2.0.11"
>>>>>>> f5625aea
tokio = { version = "1.43.0", default-features = false, features = ["macros", "sync", "rt-multi-thread"], optional = true }
tracing = { version = "0.1.41", default-features = false, features = ["std", "attributes"], optional = true }

[dev-dependencies]
approx = "0.5.1"

[features]
default = []

native-tls = ["redis/tls-native-tls"]
rustls = ["redis/tls-rustls"]

tokio = ["dep:tokio", "redis/tokio-comp"]
tokio-native-tls = ["tokio", "redis/tokio-native-tls-comp"]
tokio-rustls = ["tokio", "redis/tokio-rustls-comp"]

tracing = ["dep:tracing"]

[[example]]
name = "basic_usage"

[[example]]
name = "async_api"
required-features = ["tokio"]<|MERGE_RESOLUTION|>--- conflicted
+++ resolved
@@ -19,13 +19,8 @@
 parking_lot = { version = "0.12.3", default-features = false, features = ["deadlock_detection"] }
 redis = { version = "0.28.2", default-features = false, features = ["sentinel"] }
 regex = { version = "1.11.1", default-features = false, features = ["std", "perf", "unicode-bool", "unicode-perl"] }
-<<<<<<< HEAD
 strum = { version = "0.27.0", default-features = false, features = ["std", "derive"] }
-thiserror = "2.0.6"
-=======
-strum = { version = "0.26.3", default-features = false, features = ["std", "derive"] }
 thiserror = "2.0.11"
->>>>>>> f5625aea
 tokio = { version = "1.43.0", default-features = false, features = ["macros", "sync", "rt-multi-thread"], optional = true }
 tracing = { version = "0.1.41", default-features = false, features = ["std", "attributes"], optional = true }
 
