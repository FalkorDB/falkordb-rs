[package]
name = "falkordb"
version = "0.1.8"
edition = "2021"
description = "A FalkorDB Rust client"
homepage = "https://www.falkordb.com/"
readme = "README.md"
repository = "https://github.com/FalkorDB/falkordb-rs"
license = "MIT"
categories = ["database"]
keywords = ["database", "graph-database", "database-driver", "falkordb"]

[package.metadata.docs.rs]
all-features = true

[lib]

[dependencies]
parking_lot = { version = "0.12.3", default-features = false, features = ["deadlock_detection"] }
redis = { version = "0.27.6", default-features = false, features = ["sentinel"] }
regex = { version = "1.11.1", default-features = false, features = ["std", "perf", "unicode-bool", "unicode-perl"] }
strum = { version = "0.26.3", default-features = false, features = ["std", "derive"] }
<<<<<<< HEAD
thiserror = "2.0.3"
tokio = { version = "1.41.1", default-features = false, features = ["macros", "sync", "rt-multi-thread"], optional = true }
=======
thiserror = "2.0.4"
tokio = { version = "1.42.0", default-features = false, features = ["macros", "sync", "rt-multi-thread"], optional = true }
>>>>>>> ef295bf2
tracing = { version = "0.1.41", default-features = false, features = ["std", "attributes"], optional = true }

[dev-dependencies]
approx = "0.5.1"

[features]
default = []

native-tls = ["redis/tls-native-tls"]
rustls = ["redis/tls-rustls"]

tokio = ["dep:tokio", "redis/tokio-comp"]
tokio-native-tls = ["tokio", "redis/tokio-native-tls-comp"]
tokio-rustls = ["tokio", "redis/tokio-rustls-comp"]

tracing = ["dep:tracing"]

[[example]]
name = "basic_usage"

[[example]]
name = "async_api"
required-features = ["tokio"]<|MERGE_RESOLUTION|>--- conflicted
+++ resolved
@@ -20,13 +20,8 @@
 redis = { version = "0.27.6", default-features = false, features = ["sentinel"] }
 regex = { version = "1.11.1", default-features = false, features = ["std", "perf", "unicode-bool", "unicode-perl"] }
 strum = { version = "0.26.3", default-features = false, features = ["std", "derive"] }
-<<<<<<< HEAD
-thiserror = "2.0.3"
-tokio = { version = "1.41.1", default-features = false, features = ["macros", "sync", "rt-multi-thread"], optional = true }
-=======
 thiserror = "2.0.4"
 tokio = { version = "1.42.0", default-features = false, features = ["macros", "sync", "rt-multi-thread"], optional = true }
->>>>>>> ef295bf2
 tracing = { version = "0.1.41", default-features = false, features = ["std", "attributes"], optional = true }
 
 [dev-dependencies]
